<?xml version="1.0" encoding="UTF-8"?>
<root xmlns="http://nlweb.ai/base"
      xmlns:so="http://www.schema.org/"
      xmlns:rdfs="http://www.w3.org/rdfs">

<!-- This file has all the prompts that are used in the process of running a query. -->

  <Thing>

    <Prompt ref="DetectIrrelevantQueryPrompt">
      <promptString>
        The user is querying the site {request.site} which has information about {site.itemType}s.
        Is the site utterly completely irrelevant to the user's query? 
        The question is not whether this is the best site for answering the query, 
        but if there is nothing on the site that is likely to be relevant for the query. 
        If the site is irrelevant, add an explanation for why it is irrelevant. Otherwise, leave that field blank.
        The user query is: '{request.query}'
      </promptString>
      <returnStruc>
        {
          "site_is_irrelevant_to_query": "True or False",
          "explanation_for_irrelevance": "Explanation for why the site is irrelevant"
        }
      </returnStruc>
    </Prompt>

    <Prompt ref="PrevQueryDecontextualizer">
      <promptString>
        The user is querying the site {request.site} which has {site.itemType}s.
        Does answering this query require access to earlier queries? 
        If so, rewrite the query to decontextualize it so that it can be answered 
        without reference to earlier queries. If not, don't change the query.
        The user's query is: {request.rawQuery}. Previous queries were: {request.previousQueries}.
      </promptString>
      <returnStruc>
        {
          "requires_decontextualization": "True or False",
          "decontextualized_query": "The rewritten query"
        }
      </returnStruc>
    </Prompt>

    <Prompt ref="DecontextualizeContextPrompt">
      <promptString>
        The user is asking the following question: '{request.rawQuery}' in the context of 
        the an item with the following description: {request.contextDescription}. 
        Rewrite the query to decontextualize it so that it can be answered 
        without reference to earlier queries or to the item description.
      </promptString>
      <returnStruc>
        {
          "decontextualized_query": "The rewritten query"
        }
      </returnStruc>
    </Prompt>

    <Prompt ref="FullDecontextualizePrompt">
      <promptString>
        The user is asking the following question: '{request.rawQuery}' in the context of 
        the an item with the following description: {request.contextDescription}. 
        Previous queries from the user were: {request.previousQueries}.
        Rewrite the query to decontextualize it so that it can be answered 
        without reference to earlier queries or to the item description.
      </promptString>
      <returnStruc>
        {
          "decontextualized_query": "The rewritten query"
        }
      </returnStruc>
    </Prompt>

    <Prompt ref="DetectMemoryRequestPrompt">
      <promptString>
        Analyze the following statement from the user. 
        Is the user asking you to remember, that may be relevant to not just this query, but also future queries? 
        If so, what is the user asking us to remember?
        The user should be explicitly asking you to remember something for future queries, 
        not just expressing a requirement for the current query.
        The user's query is: {request.rawQuery}.
      </promptString>
      <returnStruc>
        {
          "is_memory_request": "True or False",
          "memory_request": "The memory request, if any"
        }
      </returnStruc>
    </Prompt>

    <Prompt ref="DetectMultiItemTypeQueryPrompt">
      <promptString>
        Analyze the following query from the user.
        Is the user asking for only one kind of item or are they asking for multiple kinds of items.
        If they are asking for multiple kinds of items, construct indepenent queries for each of the 
        kinds of items, separated by semicolons. The user's query is: {request.query}.
      </promptString>
      <returnStruc>
        {
          "single_item_type_query": "True or False",
          "item_queries": "Separate queries for each of the kinds of items, separated by commas"
        }
      </returnStruc>
    </Prompt>

    <Prompt ref="DetectItemTypePrompt">
      <promptString>
        What is the kind of item the query is likely seeking with this query: {request.query}
      </promptString>
      <returnStruc>
        {
          "item_type": ""
        }
      </returnStruc>
    </Prompt>

    <Prompt ref="DetectQueryTypePrompt">
      <promptString>
        Analyze the following query from the user. 
        Is the user asking for a list of {site.itemType} that match a certain description or are they asking for the
        details of a particular {site.itemType}?
        If the user for the details of a particular {site.itemType}, what is the name of the {site.itemType} and what
        details are they asking for? The user's query is: {request.query}.
      </promptString>
      <returnStruc>
        {
          "item_details_query": "True or False",
          "item_title": "The title of the item type, if any",
          "details_being_asked": "what details the user is asking for"
        }
      </returnStruc>
    </Prompt>

    <Prompt ref="RankingPromptWithExplanation">
      <promptString>
        Assign a score between 0 and 100 to the following {site.itemType}
        based on how relevant it is to the user's question. Use your knowledge from other sources, about the item, to make a judgement.
        Provide a short description of the item that is relevant to the user's question, without mentioning the user's question.
        Provide an explanation of the relevance of the item to the user's question, without mentioning the user's question or the score or explicitly mentioning the term relevance.
        If the score is below 75, in the description, include the reason why it is still relevant.
        The user's question is: {request.query}. The item's description is {item.description}
      </promptString>
      <returnStruc>
        {
          "score": "integer between 0 and 100",
          "description": "short description of the item",
          "explanation": "explanation of the relevance of the item to the user's question"
        }
      </returnStruc>
    </Prompt>

    <Prompt ref="RankingPrompt">
      <promptString>
        Assign a score between 0 and 100 to the following item
        based on how relevant it is to the user's question. Use your knowledge from other sources, about the item, to make a judgement. 
        If the score is above 50, provide a short description of the item highlighting the relevance to the user's question, without mentioning the user's question.
        Provide an explanation of the relevance of the item to the user's question, without mentioning the user's question or the score or explicitly mentioning the term relevance.
        If the score is below 75, in the description, include the reason why it is still relevant.
        The user's question is: \"{request.query}\". The item's description in schema.org format is \"{item.description}\".
      </promptString>
      <returnStruc>
        {
          "score": "integer between 0 and 100",
          "description": "short description of the item"
        }
      </returnStruc>
    </Prompt>

    <Prompt ref="RankingPromptForGenerate">
      <promptString>
        Assign a score between 0 and 100 to the following item
        based on useful it might be to answering the user's question. 
        The user's question is: \"{request.query}\".
        The item in schema.org format is: \"{item.description}\". Include a 
        short description of the item in the description field.
      </promptString>
      <returnStruc>
        {
          "score" : "integer between 0 and 100",
          "description" : "short description of the item"
        }
      </returnStruc>
    </Prompt>
     
    
    <Prompt ref="SynthesizePromptForGenerate">
      <promptString>
        Given the following items, synthesize an answer to the user's question. 
        You do not need to include all the items, but you should include the most relevant ones.
        For each of the items included in the answer, provide the URL of the item in 
        the 'urls' field of the structured output. Make sure to include 
        the URL for every one of the items. Do not include the URL in the answer field.
        The user's question is: {request.query}.
        The items are: {request.answers}.
      </promptString>
      <returnStruc>
        {
          "answer" : "string",
          "urls" : "urls of the items included in the answer"
        }
      </returnStruc>
    </Prompt>

     <Prompt ref="SummarizeResultsPrompt">
      <promptString>
        Given the following items, summarize the results as an answer to the user's question. `
        The user's question is: {request.query}. 
        The items are: {request.answers}.
      </promptString>
      <returnStruc>
        {
          "summary" : "string"
        }
      </returnStruc>
    </Prompt>

    <Prompt ref="DescriptionPromptForGenerate">
      <promptString>
        The item with the following description is used to answer the user's question. 
        Please provide a description of the item, in the context of the user's question
        and the overall answer.
        The user's question is: {request.query}.
        The overall answer is: {request.answer}.
        The item is: {item.description}.
      </promptString>
      <returnStruc>
        {
          "description" : "string"
        }
      </returnStruc>
    </Prompt>


    <Prompt ref="ToolScoringPrompt">
      <promptString>
        The user has the following query: {request.query}.
        Assign a score from 0 to 100 for whether the following tool is
        the appropriate tool to answer the user's query. Pay careful attention
        to the example use cases of this tool.
        
        {tool.description}
      </promptString>
      <returnStruc>
        {
          "score": "integer between 0 and 100",
          "justification": "brief explanation of why this score was assigned"
        }
      </returnStruc>
    </Prompt>

    <Prompt ref="SearchToolScoringPrompt">
      <promptString>
        The user has the following query: {request.query}.

        The query is being done against a corpus of items.
        
        The search can be used find a list of items that match certain requirements, such as
        - Finding recipes/movies/books/products that match certain requirements
       
        
        The search tool is NOT the best choice if the user is asking for specific details 
        about a PARTICULAR named item (like ingredients, instructions, etc.).
        
        Assign a score from 0 to 100 for whether the search tool is appropriate.
        
        {tool.description}
      </promptString>
      <returnStruc>
        {
          "score": "integer between 0 and 100",
          "search_query": "the search query that should be passed to the tool"
        }
      </returnStruc>
    </Prompt>

    <Prompt ref="DetailsToolScoringPrompt">
      <promptString>
        The user has the following query: {request.query}.
        
        The details tool gets specific information about a PARTICULAR named item and is best for:
        - Getting ingredients, instructions, or other details about a SPECIFIC recipe/item
        = Getting the price, specifications, color, etc. for a specific product
        - Queries that mention a specific item name and ask for details about it
        
        The details tool should score HIGH (80-100) if the user names a specific item and wants details.
        The details tool should score LOW (0-30) if the user wants to find/search for items.
        
        Assign a score from 0 to 100 for whether the details tool is appropriate.

        If the user is asking for details about a specific item, the item_name and details_requested fields should be populated.
        
        {tool.description}
      </promptString>
      <returnStruc>
        {
          "score": "integer between 0 and 100",
          "item_name": "the name or identifier of the specific item for which details are being sought",
          "details_requested": "the details that the user is asking for"
        }
      </returnStruc>
    </Prompt>

    <Prompt ref="CompareToolScoringPrompt">
      <promptString>
        The user has the following query: {request.query}.
        Assign a score from 0 to 100 for whether the compare tool is
        the appropriate tool to answer the user's query. The compare tool
        compares two items side by side.
<<<<<<< HEAD

        If the comparison is for a particular aspects of the items, 
        specify the kind of aspect in the details_requested field.
=======
>>>>>>> 2bf5e5b4
        
        {tool.description}
      </promptString>
      <returnStruc>
        {
          "score": "integer between 0 and 100",
          "item1": "the name or identifier of the first item to compare",
<<<<<<< HEAD
          "item2": "the name or identifier of the second item to compare",
          "details_requested": "the details that the user is asking for"
=======
          "item2": "the name or identifier of the second item to compare"
>>>>>>> 2bf5e5b4
        }
      </returnStruc>
    </Prompt>

    <Prompt ref="ToolRankingPrompt">
      <promptString>
        The user has the following query: {request.query}

        Please rank the following tools based on how appropriate they are for answering this query. 
        Return the top {request.top_k} tools with scores from 0 to 100, where 100 means perfectly appropriate 
        and 0 means completely inappropriate.

        {tools.description}

        Rank them and provide scores for the top {request.top_k} most appropriate tools.
      </promptString>
      <returnStruc>
        {
          "rankings": "array of objects with tool_name, score, and explanation for each ranked tool"
        }
      </returnStruc>
    </Prompt>

    <Prompt ref="ItemMatchingPrompt">
      <promptString>
        The user is looking for some details about: {request.item_name}
        
        Assign a score between 0 and 100 for whether the following item description
        matches what the user is looking for. A score of 100 means this is exactly
        the item they want, 0 means it's completely unrelated.

        If the score is above 75, also extract the details that the user is looking for.
        Include only the details that the user is explicitly asking for.

        The details requested are: {request.details_requested}. 
        
        Item description: {item.description}
      </promptString>
      <returnStruc>
        {
          "score": "integer between 0 and 100",
          "item_details": "the specific details requested by the user"
        }
      </returnStruc>
    </Prompt>

<<<<<<< HEAD
    <Prompt ref="FindItemPrompt"> 
      <promptString>
        The user is looking for for an item named / described as: {item.name}
        Assign a score between 0 and 100 for whether the following item description
        matches the items the user is looking for. A score of 100 means this is exactly
        the item they want, 0 means it's completely unrelated.
        Item description: {item.description}
      </promptString>
      <returnStruc>
        {
          "score": "integer between 0 and 100"
        }
      </returnStruc>
    </Prompt>

    
    
    <Prompt ref="CompareItemsPrompt">
      <promptString>
      The user is looking for a comparison between two items with the following descriptions:
      Item 1: {request.item1_description} 
      vs
      Item 2: {request.item2_description} 
      The user is asking for the following details: {request.details_requested}
      Provide a comparison of the two items, highlighting the differences and similarities.
      The user's query is: {request.query}.
      </promptString>
      <returnStruc>
        {
          "comparison": "Comparison of the two items"
        }
      </returnStruc>
    </Prompt>

    <Prompt ref="CompareItemDetailsPrompt">
      <promptString>
      The user is looking for a comparison between two items with the following descriptions:
      Item 1: {request.item1_description} 
      and
      Item 2: {request.item2_description} 
      The user is asking for the following details: {request.details_requested}
      Provide a comparison of the two items, highlighting the differences and similarities.
      The user's query is: {request.query}.
      </promptString>
      <returnStruc>
        {
          "comparison": "Comparison of the two items"
        }
      </returnStruc>
    </Prompt>

=======
>>>>>>> 2bf5e5b4
  </Thing>

  <Recipe>
    <Prompt ref="DetectMemoryRequestPrompt">
      <promptString>
        Analyze the following statement from the user. 
        Is the user asking you to remember a dietary constraint, that may be relevant
        to not just this query, but also future queries? For example, the user may say
        that they are vegetarian or observe kosher or halal or specify an allergy.
        If so, what is the user asking us to remember?
        The user should be explicitly asking you to remember something for future queries, 
        not just expressing a requirement for the current query.
        The user's query is: {request.rawQuery}.
      </promptString>
      <returnStruc>
        {
          "is_memory_request": "True or False",
          "memory_request": "The memory request, if any"
        }
      </returnStruc>
    </Prompt>

 <Prompt ref="ItemMatchingPrompt">
      <promptString>
        The user is looking for some details about: {request.item_name} and the users query is: {request.query}.
        Assign a score between 0 and 100 for whether the following item description
        matches what the user is looking for. A score of 100 means this is exactly
        the item they want, 0 means it's completely unrelated.

        If the score is above 75, also extract the details that the user is looking for.
        Include only the details that the user is explicitly asking for.
        If they asked for ingredients, provide only the ingredients list.
        If they asked for instructions, provide only the cooking steps.
        If they asked for nutrition info, provide only nutritional details.
        
        Be direct and specific - extract exactly what they asked for from the data.
        The details requested are: {request.details_requested}. 
        
        Item description: {item.description}
      </promptString>
      <returnStruc>
        {
          "score": "integer between 0 and 100",
          "item_details": "the specific details requested by the user"
        }
      </returnStruc>
    </Prompt>


  </Recipe>

  <RealEstate>
    <Prompt ref="RequiredInfoPrompt">
      <promptString>
        Answering the user's query requires the location and price range.
        Do you have this information from this
        query or the previous queries or the context or memory about the user? 
        The user's query is: {request.query}. The previous queries are: {request.previousQueries}.
      </promptString>
      <returnStruc>
        {
          "required_info_found": "True or False",
          "user_question": "Question to ask the user for the required information"
        }
      </returnStruc>
    </Prompt>
  </RealEstate>

</root><|MERGE_RESOLUTION|>--- conflicted
+++ resolved
@@ -304,12 +304,9 @@
         Assign a score from 0 to 100 for whether the compare tool is
         the appropriate tool to answer the user's query. The compare tool
         compares two items side by side.
-<<<<<<< HEAD
 
         If the comparison is for a particular aspects of the items, 
         specify the kind of aspect in the details_requested field.
-=======
->>>>>>> 2bf5e5b4
         
         {tool.description}
       </promptString>
@@ -317,12 +314,8 @@
         {
           "score": "integer between 0 and 100",
           "item1": "the name or identifier of the first item to compare",
-<<<<<<< HEAD
           "item2": "the name or identifier of the second item to compare",
           "details_requested": "the details that the user is asking for"
-=======
-          "item2": "the name or identifier of the second item to compare"
->>>>>>> 2bf5e5b4
         }
       </returnStruc>
     </Prompt>
@@ -369,7 +362,7 @@
       </returnStruc>
     </Prompt>
 
-<<<<<<< HEAD
+
     <Prompt ref="FindItemPrompt"> 
       <promptString>
         The user is looking for for an item named / described as: {item.name}
@@ -421,8 +414,6 @@
       </returnStruc>
     </Prompt>
 
-=======
->>>>>>> 2bf5e5b4
   </Thing>
 
   <Recipe>
