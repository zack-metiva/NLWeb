--- conflicted
+++ resolved
@@ -644,11 +644,7 @@
         try:
             # Use a facet query to get distinct sites
             search_options = {
-<<<<<<< HEAD
-                "facets": ["site"],
-=======
                 "facets": ["site,count:0"],
->>>>>>> 5a0ab5ce
                 "search_text": "*",
                 "top": 0  # We only want facets, not actual documents
             }
