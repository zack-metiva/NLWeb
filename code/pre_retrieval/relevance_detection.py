# Copyright (c) 2025 Microsoft Corporation.
# Licensed under the MIT License

"""
This file contains the methods for detecting if the query is irrelevant to the site.

WARNING: This code is under development and may undergo changes in future releases.
Backwards compatibility is not guaranteed at this time.
"""

from prompts.prompt_runner import PromptRunner


# NOTE : RelevanceDetection is turned off as a default, for now. 
# Turn it on by changing the value of the following variable.

RELEVANCE_DETECTION_ENABLED = False

class RelevanceDetection(PromptRunner):

    RELEVANCE_PROMPT_NAME = "DetectIrrelevantQueryPrompt"
    STEP_NAME = "Relevance"
    
    def __init__(self, handler):
        super().__init__(handler)
        self.handler.state.start_precheck_step(self.STEP_NAME)

    async def do(self):
<<<<<<< HEAD
        if not RELEVANCE_DETECTION_ENABLED:
            await self.handler.state.precheck_step_done(self.STEP_NAME)
            return
        if (self.handler.site == 'all' or self.handler.site == 'nlws'):
=======
        if (self.handler.site == 'all' or self.handler.site == 'nlws' or 'true'):
>>>>>>> d4c64447
            await self.handler.state.precheck_step_done(self.STEP_NAME)
            return
        response = await self.run_prompt(self.RELEVANCE_PROMPT_NAME, level="high")
        if (not response):
            await self.handler.state.precheck_step_done(self.STEP_NAME)
            return
        self.site_is_irrelevant_to_query = response["site_is_irrelevant_to_query"]
        self.explanation_for_irrelevance = response["explanation_for_irrelevance"]
        if (self.site_is_irrelevant_to_query == "True"):
            message = {"message_type": "site_is_irrelevant_to_query", "message": self.explanation_for_irrelevance}
            self.handler.query_is_irrelevant = True
            self.handler.query_done = True
            self.handler.abort_fast_track_event.set()  # Use event instead of flag
            await self.handler.send_message(message)
        else:
            self.handler.query_is_irrelevant = False
        await self.handler.state.precheck_step_done(self.STEP_NAME)<|MERGE_RESOLUTION|>--- conflicted
+++ resolved
@@ -26,14 +26,11 @@
         self.handler.state.start_precheck_step(self.STEP_NAME)
 
     async def do(self):
-<<<<<<< HEAD
         if not RELEVANCE_DETECTION_ENABLED:
             await self.handler.state.precheck_step_done(self.STEP_NAME)
             return
-        if (self.handler.site == 'all' or self.handler.site == 'nlws'):
-=======
+
         if (self.handler.site == 'all' or self.handler.site == 'nlws' or 'true'):
->>>>>>> d4c64447
             await self.handler.state.precheck_step_done(self.STEP_NAME)
             return
         response = await self.run_prompt(self.RELEVANCE_PROMPT_NAME, level="high")
