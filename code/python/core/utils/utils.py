
from core.config import CONFIG

recipe_sites = ['seriouseats', 'hebbarskitchen', 'latam_recipes',
                'woksoflife', 'cheftariq',  'spruce', 'nytimes']

all_sites = recipe_sites + ["imdb", "npr podcasts", "neurips", "backcountry", "tripadvisor", "DataCommons"]

def siteToItemType(site):
    # Get item type from configuration
    namespace = "http://nlweb.ai/base"
<<<<<<< HEAD
    
    # Try to get from configuration
    try:
        site_config = CONFIG.get_site_config(site.lower())
        if site_config and site_config.item_types:
            # Return the first item type for the site
            return f"{{{namespace}}}{site_config.item_types[0]}"
    except:
        pass
    
    # Default to Item if not found in configuration
    return f"{{{namespace}}}Item"
=======
    if isinstance(site, list):
        site = site[0]
    et = "Item"
    if site == "imdb":
        et = "Movie"
    elif site in recipe_sites:
        et = "Recipe"
    elif site == "npr podcasts":
        et = "Thing"
    elif site == "neurips":
        et = "Paper"
    elif site == "backcountry":
        et = "Outdoor Gear"
    elif site == "zillow":
        et = "RealEstate"
    elif site == "datacommons":
        et = "Statistics"
    else:
        et = "Items"
    return f"{{{namespace}}}{et}"
>>>>>>> f53e48c3
    

def itemTypeToSite(item_type):
    # this is used to route queries that this site cannot answer,
    # but some other site can answer. Needs to be generalized.
    sites = []
    for site in all_sites:
        if siteToItemType(site) == item_type:
            sites.append(site)
    return sites
    

def visibleUrlLink(url):
    from urllib.parse import urlparse

def visibleUrl(url):
    from urllib.parse import urlparse
    parsed = urlparse(url)
    return parsed.netloc.replace('www.', '')

def get_param(query_params, param_name, param_type=str, default_value=None):
    value = query_params.get(param_name, default_value)
    if (value is not None):
        if param_type == str:\
            if isinstance(value, list):
                return value[0] if value else ""
            return value    
        elif param_type == int:\
            return int(value)
        elif param_type == float:
            return float(value) 
        elif param_type == bool:
            if isinstance(value, list):
                return value[0].lower() == "true"
            return value.lower() == "true"
        elif param_type == list:
            if isinstance(value, list):
                return value
            return [item.strip() for item in value.strip('[]').split(',') if item.strip()]
        else:
            raise ValueError(f"Unsupported parameter type: {param_type}")
    return default_value

def log(message):
    print(message)<|MERGE_RESOLUTION|>--- conflicted
+++ resolved
@@ -9,7 +9,6 @@
 def siteToItemType(site):
     # Get item type from configuration
     namespace = "http://nlweb.ai/base"
-<<<<<<< HEAD
     
     # Try to get from configuration
     try:
@@ -22,28 +21,7 @@
     
     # Default to Item if not found in configuration
     return f"{{{namespace}}}Item"
-=======
-    if isinstance(site, list):
-        site = site[0]
-    et = "Item"
-    if site == "imdb":
-        et = "Movie"
-    elif site in recipe_sites:
-        et = "Recipe"
-    elif site == "npr podcasts":
-        et = "Thing"
-    elif site == "neurips":
-        et = "Paper"
-    elif site == "backcountry":
-        et = "Outdoor Gear"
-    elif site == "zillow":
-        et = "RealEstate"
-    elif site == "datacommons":
-        et = "Statistics"
-    else:
-        et = "Items"
-    return f"{{{namespace}}}{et}"
->>>>>>> f53e48c3
+
     
 
 def itemTypeToSite(item_type):
